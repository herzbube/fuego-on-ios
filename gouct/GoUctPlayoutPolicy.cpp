//----------------------------------------------------------------------------
/** @file GoUctPlayoutPolicy.cpp */
//----------------------------------------------------------------------------

#include "SgSystem.h"
#include "GoUctPlayoutPolicy.h"

#include <algorithm>
#include <boost/io/ios_state.hpp>

//----------------------------------------------------------------------------

GoUctPlayoutPolicyParam::GoUctPlayoutPolicyParam()
    : m_statisticsEnabled(false),
      m_useNakadeHeuristic(false),
      m_usePatternsInPlayout(true),
      m_usePatternsInPriorKnowledge(true),
      m_fillboardTries(0),
      m_patternGammaThreshold(50.f),
<<<<<<< HEAD
      m_knowledgeType(KNOWLEDGE_RULEBASED)
=======
      m_knowledgeType(KNOWLEDGE_GREENPEEP),
      m_combinationType(COMBINE_MULTIPLY)
>>>>>>> da76eb04
{ }

//----------------------------------------------------------------------------

const char* GoUctPlayoutPolicyTypeStr(GoUctPlayoutPolicyType type)
{
    BOOST_STATIC_ASSERT(_GOUCT_NU_DEFAULT_PLAYOUT_TYPE == 13);
    switch (type)
    {
    case GOUCT_FILLBOARD:
        return "Fillboard";
    case GOUCT_NAKADE:
        return "Nakade";
    case GOUCT_ATARI_CAPTURE:
        return "AtariCapture";
    case GOUCT_ATARI_DEFEND:
        return "AtariDefend";
    case GOUCT_LOWLIB:
        return "LowLib";
    case GOUCT_PATTERN:
        return "Pattern";
    case GOUCT_GAMMA_PATTERN:
    	return "GammaPattern";
    case GOUCT_REPLACE_CAPTURE:
        return "ReplaceCapture";
    case GOUCT_CAPTURE:
        return "Capture";
    case GOUCT_RANDOM:
        return "Random";
    case GOUCT_SELFATARI_CORRECTION:
        return "SelfAtariCorr";
    case GOUCT_CLUMP_CORRECTION:
        return "ClumpCorr";
    case GOUCT_PASS:
        return "Pass";
    default:
        return "?";
    }
}

//----------------------------------------------------------------------------

void GoUctPlayoutPolicyStat::Clear()
{
    m_nuMoves = 0;
    m_nonRandLen.Clear();
    m_moveListLen.Clear();
    std::fill(m_nuMoveType.begin(), m_nuMoveType.end(), 0);
}

void GoUctPlayoutPolicyStat::Write(std::ostream& out) const
{
    boost::io::ios_all_saver saver(out);
    out << std::fixed << std::setprecision(2)
        << SgWriteLabel("NuMoves") << m_nuMoves << '\n';
    for (int i = 0; i < _GOUCT_NU_DEFAULT_PLAYOUT_TYPE; ++i)
    {
        GoUctPlayoutPolicyType type = static_cast<GoUctPlayoutPolicyType>(i);
        size_t n = m_nuMoveType[type];
        out << SgWriteLabel(GoUctPlayoutPolicyTypeStr(type))
            << (m_nuMoves > 0 ? n * 100.0 / m_nuMoves : 0) << "%\n";
    }
    out << SgWriteLabel("NonRandLen");
    m_nonRandLen.Write(out);
    out << '\n'
        << SgWriteLabel("MoveListLen");
    m_moveListLen.Write(out);
    out << '\n';
}

//----------------------------------------------------------------------------<|MERGE_RESOLUTION|>--- conflicted
+++ resolved
@@ -17,12 +17,8 @@
       m_usePatternsInPriorKnowledge(true),
       m_fillboardTries(0),
       m_patternGammaThreshold(50.f),
-<<<<<<< HEAD
-      m_knowledgeType(KNOWLEDGE_RULEBASED)
-=======
-      m_knowledgeType(KNOWLEDGE_GREENPEEP),
+      m_knowledgeType(KNOWLEDGE_RULEBASED),
       m_combinationType(COMBINE_MULTIPLY)
->>>>>>> da76eb04
 { }
 
 //----------------------------------------------------------------------------
