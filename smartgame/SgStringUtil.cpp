--- conflicted
+++ resolved
@@ -16,23 +16,9 @@
 //----------------------------------------------------------------------------
 string SgStringUtil::GetNativeFileName(const boost::filesystem::path& file)
 {
-<<<<<<< HEAD
-    path normalizedFile = file;
+    boost::filesystem::path normalizedFile = file;
     normalizedFile = normalizedFile.lexically_normal();
-    # if defined(BOOST_FILESYSTEM_VERSION)
-       SG_ASSERT (BOOST_FILESYSTEM_VERSION == 2 || BOOST_FILESYSTEM_VERSION == 3);
-    #endif
-
-    #if (defined (BOOST_FILESYSTEM_VERSION) && (BOOST_FILESYSTEM_VERSION == 3))
-        return normalizedFile.string();
-    #else
-        return normalizedFile.native_file_string();
-    #endif
-=======
-    boost::filesystem::path normalizedFile = file;
-    normalizedFile.normalize();
     return normalizedFile.string();
->>>>>>> 87adc34a
 }
 
 vector<string> SgStringUtil::SplitArguments(string s)
